import json
import os
import subprocess
import sys
import yaml

def run_git_command(command):
    try:
        return subprocess.check_output(command, shell=True, text=True).strip()
    except subprocess.CalledProcessError as e:
        print(f"Git command failed: {e}")
        sys.exit(1)

def is_branch_behind_main():
    # Fetch latest main
    run_git_command("git fetch origin main")
    # Check if main has commits not in HEAD
    behind_count = run_git_command("git rev-list --count HEAD..origin/main")
    return int(behind_count) > 0

def is_valid_path(path):
    """Check if path is a valid relative path and allowed type."""
    if not path or not path.strip():
        return False, "Path cannot be empty"

    if os.path.isabs(path):
        return False, "Absolute paths are not allowed"

    # Normalize path
    norm_path = os.path.normpath(path)

    # Disallow dangerous patterns
    if '..' in norm_path or norm_path.startswith('/'):
        return False, "Invalid path patterns (e.g., '..')"

    # Just validate the path format, don't check if it exists
    if norm_path.lower().endswith(('.md', '.yaml', '/')) or '/' not in norm_path:
        return True, None
    else:
        return False, f"Path must be a markdown file (.md), YAML file (.yaml), or directory (end with '/'): {path}"

def get_md_files_in_repo():
    """Get all .md files in the repository, excluding documentation files."""
    md_files = []
<<<<<<< HEAD
    # Files/patterns to exclude from validation
    exclude_patterns = [
        'README.md',
        'CONTRIBUTING.md',
        'SETUP-PR-AGENT.md'
    ]
=======
    files_to_skip = ['README.md', 'CONTRIBUTING.md']
>>>>>>> 5f30391e

    for root, _, files in os.walk('.'):
        for file in files:
            if file.lower().endswith('.md'):
                # Convert to relative path from repo root
                rel_path = os.path.normpath(os.path.join(root, file)).lstrip('./')

<<<<<<< HEAD
                # Skip excluded files
                if rel_path in exclude_patterns:
=======
                # Skip README and CONTRIBUTING files
                if os.path.basename(rel_path).upper() in [f.upper() for f in files_to_skip]:
                    continue

                # Skip hidden directories like .github
                if rel_path.startswith('.'):
>>>>>>> 5f30391e
                    continue

                md_files.append(rel_path)
    return md_files

def get_md_files_in_pr():
    """Get .md files added or modified in the PR."""
    # Get files changed in the PR compared to origin/main
    diff_command = "git diff --name-only origin/main...HEAD"
    changed_files = run_git_command(diff_command).splitlines()
    return [f for f in changed_files if f.lower().endswith('.md')]

def check_md_files_in_yaml(data, md_files):
    """Check if all .md files are referenced in the 'source' field of index.yaml."""
    errors = []
    if 'agents' not in data or not isinstance(data['agents'], list):
        return errors  # Errors for missing/invalid agents list are handled in validate_index_yaml

    # Get all source paths from index.yaml
    sources = {agent.get('source') for agent in data['agents'] if isinstance(agent, dict) and 'source' in agent}

    # Check if each .md file is in the sources
    for md_file in md_files:
        if md_file not in sources:
            errors.append(f"Markdown file '{md_file}' is not referenced in the 'source' field of any agent in index.yaml")

    return errors

def validate_index_yaml():
    index_path = 'index.yaml'
    if not os.path.exists(index_path):
        return ["Missing index.yaml file"]

    try:
        with open(index_path, 'r') as f:
            data = yaml.safe_load(f)
    except yaml.YAMLError as e:
        return [f"Invalid YAML in index.yaml: {str(e)}"]

    errors = []
    if 'agents' not in data:
        errors.append("Missing 'agents' key in index.yaml")
    elif not isinstance(data['agents'], list):
        errors.append("'agents' must be a list in index.yaml")
    else:
        for i, agent in enumerate(data['agents']):
            if not isinstance(agent, dict):
                errors.append(f"Agent entry {i+1} must be a dictionary")
                continue

            required_keys = {'name', 'source', 'target'}
            missing_keys = required_keys - set(agent.keys())
            if missing_keys:
                errors.append(f"Agent entry {i+1} missing keys: {', '.join(missing_keys)}")

            extra_keys = set(agent.keys()) - required_keys
            if extra_keys:
                errors.append(f"Agent entry {i+1} has extra keys: {', '.join(extra_keys)}")

            if 'name' in agent and not isinstance(agent['name'], str):
                errors.append(f"Agent entry {i+1} 'name' must be a string")

            for field in ['source', 'target']:
                if field in agent:
                    if not isinstance(agent[field], str):
                        errors.append(f"Agent entry {i+1} '{field}' must be a string")
                    else:
                        # For 'target' field, we only check format, not file existence
                        # since targets are output files created on user's system
                        if field == 'target':
                            # Quick format check for target field
                            if not agent[field] or len(agent[field].strip()) == 0:
                                errors.append(f"Agent entry {i+1} 'target' field cannot be empty")
                            elif not os.path.isabs(agent[field]):
                                # Normalize path for target
                                norm_path = os.path.normpath(agent[field])
                                if '..' in norm_path:
                                    errors.append(f"Agent entry {i+1} invalid 'target': Dangerous path patterns (e.g., '..')")
                        else:
                            # For 'source' field, validate file existence
                            valid, msg = is_valid_path(agent[field])
                            if not valid:
                                errors.append(f"Agent entry {i+1} invalid '{field}': {msg}")

    # Check if all .md files are referenced in index.yaml
    # Option 1: Check all .md files in the repo
    md_files = get_md_files_in_repo()
    # Option 2: Check only .md files modified in the PR (uncomment to use)
    # md_files = get_md_files_in_pr()
    errors.extend(check_md_files_in_yaml(data, md_files))

    return errors

def main():
    errors = []

    if is_branch_behind_main():
        errors.append("Branch is behind main - please rebase or merge main into your branch")

    errors.extend(validate_index_yaml())

    # Output as JSON array for the workflow script
    print(json.dumps(errors))
    if errors:
        sys.exit(1)
    else:
        sys.exit(0)

if __name__ == "__main__":
    main()<|MERGE_RESOLUTION|>--- conflicted
+++ resolved
@@ -42,16 +42,8 @@
 def get_md_files_in_repo():
     """Get all .md files in the repository, excluding documentation files."""
     md_files = []
-<<<<<<< HEAD
     # Files/patterns to exclude from validation
-    exclude_patterns = [
-        'README.md',
-        'CONTRIBUTING.md',
-        'SETUP-PR-AGENT.md'
-    ]
-=======
     files_to_skip = ['README.md', 'CONTRIBUTING.md']
->>>>>>> 5f30391e
 
     for root, _, files in os.walk('.'):
         for file in files:
@@ -59,17 +51,12 @@
                 # Convert to relative path from repo root
                 rel_path = os.path.normpath(os.path.join(root, file)).lstrip('./')
 
-<<<<<<< HEAD
-                # Skip excluded files
-                if rel_path in exclude_patterns:
-=======
-                # Skip README and CONTRIBUTING files
+                # Skip README and CONTRIBUTING files (case insensitive)
                 if os.path.basename(rel_path).upper() in [f.upper() for f in files_to_skip]:
                     continue
 
                 # Skip hidden directories like .github
                 if rel_path.startswith('.'):
->>>>>>> 5f30391e
                     continue
 
                 md_files.append(rel_path)
